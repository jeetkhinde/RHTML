// File: rhtml-macro/src/lib.rs
<<<<<<< HEAD
// Purpose: Procedural macros for RHTML framework
=======
// Purpose: Procedural macros for #[webpage] and #[component] attributes
>>>>>>> e85910de

use proc_macro::TokenStream;
use quote::quote;
use syn::{parse_macro_input, ItemFn, FnArg, Pat};

mod layout;
mod layout_registry;
mod layout_resolver;
mod slot;

/// The #[webpage] attribute macro for defining pages
///
/// # Example
///
/// ```ignore
/// #[webpage]
/// pub fn users(props: UsersProps) {
///     <div class="container">
///         <h1>Users</h1>
///         <div r-for="user in props.data">
///             <user_card user={user} />
///         </div>
///     </div>
/// }
/// ```
///
/// This gets transformed into:
///
/// ```ignore
/// WebPage {
///     <div class="container">
///         <h1>Users</h1>
///         <div r-for="user in props.data">
///             <user_card user={user} />
///         </div>
///     </div>
/// }
/// ```
#[proc_macro_attribute]
pub fn webpage(_attr: TokenStream, item: TokenStream) -> TokenStream {
    // Parse the input function
    let input_fn = parse_macro_input!(item as ItemFn);

    // Extract the function body
    let body = &input_fn.block;

    // Transform to WebPage syntax
    // The body already contains the HTML/RHTML tokens
    let output = quote! {
        WebPage #body
    };

    output.into()
}

<<<<<<< HEAD
/// The #[layout] attribute macro for defining layouts
///
/// # Example
///
/// ```ignore
/// pub struct LayoutSlots {
///     pub content: impl Render,
///     pub title: &str,
///     pub description: Option<&str>,
/// }
///
/// #[layout]
/// pub fn layout(slots: LayoutSlots) {
///     <!DOCTYPE html>
///     <html>
///       <head><title>{slots.title}</title></head>
///       <body>
///         <main>{slots.content}</main>
///       </body>
///     </html>
/// }
/// ```
#[proc_macro_attribute]
pub fn layout(attr: TokenStream, item: TokenStream) -> TokenStream {
    layout::process_layout_macro(attr, item)
}

/// The slot! macro for providing slot values to layouts
///
/// # Example
///
/// ```ignore
/// slot! {
///     title: "Home Page",
///     description: "Welcome to our site"
/// }
///
/// #[webpage]
/// pub fn page(props: PageProps) {
///     <div>Page content</div>
/// }
/// ```
#[proc_macro]
pub fn slot(input: TokenStream) -> TokenStream {
    slot::process_slot_macro(input)
}

/// The #[component] attribute macro for defining reusable components
///
/// # Example
///
/// ```ignore
/// #[component]
/// pub fn button(props: ButtonProps) {
///     <button class="btn">{props.label}</button>
=======
/// The #[component] attribute macro for defining reusable components
///
/// Marks a function as a renderable component. Public components are accessible
/// via HTTP ?partial=name query parameter. Private components are internal only.
///
/// # Public Component Example
///
/// ```ignore
/// #[component]
/// pub fn analytics(props: AnalyticsProps) {
///     <div id="analytics" class="stats">
///         <span class="label">Total Users:</span>
///         <span class="value">{props.total}</span>
///     </div>
/// }
/// ```
///
/// # Private Component Example
///
/// ```ignore
/// #[component]
/// fn user_card(props: UserCardProps) {
///     <div class="card" id="user-{props.user.id}">
///         <h3>{props.user.name}</h3>
///         <p>{props.user.email}</p>
///     </div>
>>>>>>> e85910de
/// }
/// ```
#[proc_macro_attribute]
pub fn component(_attr: TokenStream, item: TokenStream) -> TokenStream {
<<<<<<< HEAD
    // For now, components work the same as webpages
    // Just pass through - similar to #[webpage]
    let input_fn = parse_macro_input!(item as ItemFn);
    let body = &input_fn.block;

    let output = quote! {
        Component #body
=======
    // Parse the input function
    let input_fn = parse_macro_input!(item as ItemFn);

    // Check if the function is public
    let is_public = matches!(input_fn.vis, syn::Visibility::Public(_));

    // Extract function metadata
    let fn_name = &input_fn.sig.ident;
    let fn_name_str = fn_name.to_string();
    let body = &input_fn.block;
    let visibility = &input_fn.vis;
    let sig = &input_fn.sig;

    // Get the first parameter name (should be props)
    let _props_param = sig.inputs.iter().find_map(|arg| {
        if let FnArg::Typed(pat_type) = arg {
            if let Pat::Ident(ident) = &*pat_type.pat {
                return Some(ident.ident.clone());
            }
        }
        None
    });

    // For now, keep the original function as-is
    // The component macro just marks the function and can be used for future enhancements
    // like automatic route registration, documentation generation, etc.
    let output = quote! {
        #[doc = "Component: "]
        #visibility #sig {
            #body
        }

        // Auto-register public components at compile time
        #[doc(hidden)]
        #[allow(non_upper_case_globals)]
        const _: () = {
            #[doc(hidden)]
            pub mod __component_registry {
                use super::*;

                #[doc(hidden)]
                pub fn component_info() -> (&'static str, bool) {
                    (#fn_name_str, #is_public)
                }
            }
        };
>>>>>>> e85910de
    };

    output.into()
}<|MERGE_RESOLUTION|>--- conflicted
+++ resolved
@@ -1,9 +1,5 @@
 // File: rhtml-macro/src/lib.rs
-<<<<<<< HEAD
-// Purpose: Procedural macros for RHTML framework
-=======
 // Purpose: Procedural macros for #[webpage] and #[component] attributes
->>>>>>> e85910de
 
 use proc_macro::TokenStream;
 use quote::quote;
@@ -59,63 +55,6 @@
     output.into()
 }
 
-<<<<<<< HEAD
-/// The #[layout] attribute macro for defining layouts
-///
-/// # Example
-///
-/// ```ignore
-/// pub struct LayoutSlots {
-///     pub content: impl Render,
-///     pub title: &str,
-///     pub description: Option<&str>,
-/// }
-///
-/// #[layout]
-/// pub fn layout(slots: LayoutSlots) {
-///     <!DOCTYPE html>
-///     <html>
-///       <head><title>{slots.title}</title></head>
-///       <body>
-///         <main>{slots.content}</main>
-///       </body>
-///     </html>
-/// }
-/// ```
-#[proc_macro_attribute]
-pub fn layout(attr: TokenStream, item: TokenStream) -> TokenStream {
-    layout::process_layout_macro(attr, item)
-}
-
-/// The slot! macro for providing slot values to layouts
-///
-/// # Example
-///
-/// ```ignore
-/// slot! {
-///     title: "Home Page",
-///     description: "Welcome to our site"
-/// }
-///
-/// #[webpage]
-/// pub fn page(props: PageProps) {
-///     <div>Page content</div>
-/// }
-/// ```
-#[proc_macro]
-pub fn slot(input: TokenStream) -> TokenStream {
-    slot::process_slot_macro(input)
-}
-
-/// The #[component] attribute macro for defining reusable components
-///
-/// # Example
-///
-/// ```ignore
-/// #[component]
-/// pub fn button(props: ButtonProps) {
-///     <button class="btn">{props.label}</button>
-=======
 /// The #[component] attribute macro for defining reusable components
 ///
 /// Marks a function as a renderable component. Public components are accessible
@@ -142,20 +81,10 @@
 ///         <h3>{props.user.name}</h3>
 ///         <p>{props.user.email}</p>
 ///     </div>
->>>>>>> e85910de
 /// }
 /// ```
 #[proc_macro_attribute]
 pub fn component(_attr: TokenStream, item: TokenStream) -> TokenStream {
-<<<<<<< HEAD
-    // For now, components work the same as webpages
-    // Just pass through - similar to #[webpage]
-    let input_fn = parse_macro_input!(item as ItemFn);
-    let body = &input_fn.block;
-
-    let output = quote! {
-        Component #body
-=======
     // Parse the input function
     let input_fn = parse_macro_input!(item as ItemFn);
 
@@ -202,7 +131,6 @@
                 }
             }
         };
->>>>>>> e85910de
     };
 
     output.into()
